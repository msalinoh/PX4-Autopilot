/****************************************************************************
 *
 *   Copyright (c) 2012-2014 PX4 Development Team. All rights reserved.
 *
 * Redistribution and use in source and binary forms, with or without
 * modification, are permitted provided that the following conditions
 * are met:
 *
 * 1. Redistributions of source code must retain the above copyright
 *    notice, this list of conditions and the following disclaimer.
 * 2. Redistributions in binary form must reproduce the above copyright
 *    notice, this list of conditions and the following disclaimer in
 *    the documentation and/or other materials provided with the
 *    distribution.
 * 3. Neither the name PX4 nor the names of its contributors may be
 *    used to endorse or promote products derived from this software
 *    without specific prior written permission.
 *
 * THIS SOFTWARE IS PROVIDED BY THE COPYRIGHT HOLDERS AND CONTRIBUTORS
 * "AS IS" AND ANY EXPRESS OR IMPLIED WARRANTIES, INCLUDING, BUT NOT
 * LIMITED TO, THE IMPLIED WARRANTIES OF MERCHANTABILITY AND FITNESS
 * FOR A PARTICULAR PURPOSE ARE DISCLAIMED. IN NO EVENT SHALL THE
 * COPYRIGHT OWNER OR CONTRIBUTORS BE LIABLE FOR ANY DIRECT, INDIRECT,
 * INCIDENTAL, SPECIAL, EXEMPLARY, OR CONSEQUENTIAL DAMAGES (INCLUDING,
 * BUT NOT LIMITED TO, PROCUREMENT OF SUBSTITUTE GOODS OR SERVICES; LOSS
 * OF USE, DATA, OR PROFITS; OR BUSINESS INTERRUPTION) HOWEVER CAUSED
 * AND ON ANY THEORY OF LIABILITY, WHETHER IN CONTRACT, STRICT
 * LIABILITY, OR TORT (INCLUDING NEGLIGENCE OR OTHERWISE) ARISING IN
 * ANY WAY OUT OF THE USE OF THIS SOFTWARE, EVEN IF ADVISED OF THE
 * POSSIBILITY OF SUCH DAMAGE.
 *
 ****************************************************************************/

/**
 * @file mavlink_receiver.cpp
 * MAVLink protocol message receive and dispatch
 *
 * @author Lorenz Meier <lm@inf.ethz.ch>
 * @author Anton Babushkin <anton.babushkin@me.com>
 */

/* XXX trim includes */
#include <nuttx/config.h>
#include <unistd.h>
#include <pthread.h>
#include <stdio.h>
#include <math.h>
#include <stdbool.h>
#include <fcntl.h>
#include <mqueue.h>
#include <string.h>
#include <drivers/drv_hrt.h>
#include <drivers/drv_accel.h>
#include <drivers/drv_gyro.h>
#include <drivers/drv_mag.h>
#include <drivers/drv_baro.h>
#include <time.h>
#include <float.h>
#include <unistd.h>
#include <nuttx/sched.h>
#include <sys/prctl.h>
#include <termios.h>
#include <errno.h>
#include <stdlib.h>
#include <poll.h>

#include <mathlib/mathlib.h>

#include <systemlib/param/param.h>
#include <systemlib/systemlib.h>
#include <systemlib/err.h>
#include <systemlib/airspeed.h>
#include <mavlink/mavlink_log.h>
#include <commander/px4_custom_mode.h>
#include <geo/geo.h>

__BEGIN_DECLS

#include "mavlink_bridge_header.h"
#include "mavlink_receiver.h"
#include "mavlink_main.h"
#include "util.h"

__END_DECLS

static const float mg2ms2 = CONSTANTS_ONE_G / 1000.0f;

MavlinkReceiver::MavlinkReceiver(Mavlink *parent) :
	_mavlink(parent),

	_global_pos_pub(-1),
	_local_pos_pub(-1),
	_attitude_pub(-1),
	_gps_pub(-1),
	_sensors_pub(-1),
	_gyro_pub(-1),
	_accel_pub(-1),
	_mag_pub(-1),
	_baro_pub(-1),
	_airspeed_pub(-1),
	_battery_pub(-1),
	_cmd_pub(-1),
	_flow_pub(-1),
	_offboard_control_sp_pub(-1),
	_local_pos_sp_pub(-1),
	_global_vel_sp_pub(-1),
	_att_sp_pub(-1),
	_rates_sp_pub(-1),
	_vicon_position_pub(-1),
	_telemetry_status_pub(-1),
	_rc_pub(-1),
	_manual_pub(-1),
<<<<<<< HEAD
	_telemetry_heartbeat_time(0),
	_radio_status_available(false),
=======
	_control_mode_sub(-1),
>>>>>>> 9d18da44
	_hil_frames(0),
	_old_timestamp(0),
	_hil_local_proj_inited(0),
	_hil_local_alt0(0.0)
{
	_control_mode_sub = orb_subscribe(ORB_ID(vehicle_control_mode));
	memset(&hil_local_pos, 0, sizeof(hil_local_pos));
	memset(&_control_mode, 0, sizeof(_control_mode));
}

MavlinkReceiver::~MavlinkReceiver()
{
}

void
MavlinkReceiver::handle_message(mavlink_message_t *msg)
{
	switch (msg->msgid) {
	case MAVLINK_MSG_ID_COMMAND_LONG:
		handle_message_command_long(msg);
		break;

	case MAVLINK_MSG_ID_OPTICAL_FLOW:
		handle_message_optical_flow(msg);
		break;

	case MAVLINK_MSG_ID_SET_MODE:
		handle_message_set_mode(msg);
		break;

	case MAVLINK_MSG_ID_VICON_POSITION_ESTIMATE:
		handle_message_vicon_position_estimate(msg);
		break;

	case MAVLINK_MSG_ID_SET_QUAD_SWARM_ROLL_PITCH_YAW_THRUST:
		handle_message_quad_swarm_roll_pitch_yaw_thrust(msg);
		break;

	case MAVLINK_MSG_ID_RADIO_STATUS:
		handle_message_radio_status(msg);
		break;

	case MAVLINK_MSG_ID_MANUAL_CONTROL:
		handle_message_manual_control(msg);
		break;

	case MAVLINK_MSG_ID_HEARTBEAT:
		handle_message_heartbeat(msg);
		break;

	default:
		break;
	}

	/*
	 * Only decode hil messages in HIL mode.
	 *
	 * The HIL mode is enabled by the HIL bit flag
	 * in the system mode. Either send a set mode
	 * COMMAND_LONG message or a SET_MODE message
	 *
	 * Accept HIL GPS messages if use_hil_gps flag is true.
	 * This allows to provide fake gps measurements to the system.
	 */
	if (_mavlink->get_hil_enabled()) {
		switch (msg->msgid) {
		case MAVLINK_MSG_ID_HIL_SENSOR:
			handle_message_hil_sensor(msg);
			break;

		case MAVLINK_MSG_ID_HIL_STATE_QUATERNION:
			handle_message_hil_state_quaternion(msg);
			break;

		default:
			break;
		}
	}


   	if (_mavlink->get_hil_enabled() || (_mavlink->get_use_hil_gps() && msg->sysid == mavlink_system.sysid)) {
		switch (msg->msgid) {
		case MAVLINK_MSG_ID_HIL_GPS:
			handle_message_hil_gps(msg);
			break;

		default:
			break;
		}

	}

    /* If we've received a valid message, mark the flag indicating so.
	   This is used in the '-w' command-line flag. */
	_mavlink->set_has_received_messages(true);
}

void
MavlinkReceiver::handle_message_command_long(mavlink_message_t *msg)
{
	/* command */
	mavlink_command_long_t cmd_mavlink;
	mavlink_msg_command_long_decode(msg, &cmd_mavlink);

	if (cmd_mavlink.target_system == mavlink_system.sysid && ((cmd_mavlink.target_component == mavlink_system.compid)
			|| (cmd_mavlink.target_component == MAV_COMP_ID_ALL))) {
		//check for MAVLINK terminate command
		if (cmd_mavlink.command == MAV_CMD_PREFLIGHT_REBOOT_SHUTDOWN && ((int)cmd_mavlink.param1) == 3) {
			/* This is the link shutdown command, terminate mavlink */
			warnx("terminated by remote command");
			fflush(stdout);
			usleep(50000);

			/* terminate other threads and this thread */
			_mavlink->_task_should_exit = true;

		} else {

			if (msg->sysid == mavlink_system.sysid && msg->compid == mavlink_system.compid) {
				warnx("ignoring CMD spoofed with same SYS/COMP ID");
				return;
			}

			struct vehicle_command_s vcmd;
			memset(&vcmd, 0, sizeof(vcmd));

			/* Copy the content of mavlink_command_long_t cmd_mavlink into command_t cmd */
			vcmd.param1 = cmd_mavlink.param1;
			vcmd.param2 = cmd_mavlink.param2;
			vcmd.param3 = cmd_mavlink.param3;
			vcmd.param4 = cmd_mavlink.param4;
			vcmd.param5 = cmd_mavlink.param5;
			vcmd.param6 = cmd_mavlink.param6;
			vcmd.param7 = cmd_mavlink.param7;
			// XXX do proper translation
			vcmd.command = (enum VEHICLE_CMD)cmd_mavlink.command;
			vcmd.target_system = cmd_mavlink.target_system;
			vcmd.target_component = cmd_mavlink.target_component;
			vcmd.source_system = msg->sysid;
			vcmd.source_component = msg->compid;
			vcmd.confirmation =  cmd_mavlink.confirmation;

			if (_cmd_pub < 0) {
				_cmd_pub = orb_advertise(ORB_ID(vehicle_command), &vcmd);

			} else {
				orb_publish(ORB_ID(vehicle_command), _cmd_pub, &vcmd);
			}
		}
	}
}

void
MavlinkReceiver::handle_message_optical_flow(mavlink_message_t *msg)
{
	/* optical flow */
	mavlink_optical_flow_t flow;
	mavlink_msg_optical_flow_decode(msg, &flow);

	struct optical_flow_s f;
	memset(&f, 0, sizeof(f));

	f.timestamp = hrt_absolute_time();
	f.flow_timestamp = flow.time_usec;
	f.flow_raw_x = flow.flow_x;
	f.flow_raw_y = flow.flow_y;
	f.flow_comp_x_m = flow.flow_comp_m_x;
	f.flow_comp_y_m = flow.flow_comp_m_y;
	f.ground_distance_m = flow.ground_distance;
	f.quality = flow.quality;
	f.sensor_id = flow.sensor_id;

	if (_flow_pub < 0) {
		_flow_pub = orb_advertise(ORB_ID(optical_flow), &f);

	} else {
		orb_publish(ORB_ID(optical_flow), _flow_pub, &f);
	}
}

void
MavlinkReceiver::handle_message_set_mode(mavlink_message_t *msg)
{
	mavlink_set_mode_t new_mode;
	mavlink_msg_set_mode_decode(msg, &new_mode);

	struct vehicle_command_s vcmd;
	memset(&vcmd, 0, sizeof(vcmd));

	union px4_custom_mode custom_mode;
	custom_mode.data = new_mode.custom_mode;
	/* copy the content of mavlink_command_long_t cmd_mavlink into command_t cmd */
	vcmd.param1 = new_mode.base_mode;
	vcmd.param2 = custom_mode.main_mode;
	vcmd.param3 = 0;
	vcmd.param4 = 0;
	vcmd.param5 = 0;
	vcmd.param6 = 0;
	vcmd.param7 = 0;
	vcmd.command = VEHICLE_CMD_DO_SET_MODE;
	vcmd.target_system = new_mode.target_system;
	vcmd.target_component = MAV_COMP_ID_ALL;
	vcmd.source_system = msg->sysid;
	vcmd.source_component = msg->compid;
	vcmd.confirmation = 1;

	if (_cmd_pub < 0) {
		_cmd_pub = orb_advertise(ORB_ID(vehicle_command), &vcmd);

	} else {
		orb_publish(ORB_ID(vehicle_command), _cmd_pub, &vcmd);
	}
}

void
MavlinkReceiver::handle_message_vicon_position_estimate(mavlink_message_t *msg)
{
	mavlink_vicon_position_estimate_t pos;
	mavlink_msg_vicon_position_estimate_decode(msg, &pos);

	struct vehicle_vicon_position_s vicon_position;
	memset(&vicon_position, 0, sizeof(vicon_position));

	vicon_position.timestamp = hrt_absolute_time();
	vicon_position.x = pos.x;
	vicon_position.y = pos.y;
	vicon_position.z = pos.z;
	vicon_position.roll = pos.roll;
	vicon_position.pitch = pos.pitch;
	vicon_position.yaw = pos.yaw;

	if (_vicon_position_pub < 0) {
		_vicon_position_pub = orb_advertise(ORB_ID(vehicle_vicon_position), &vicon_position);

	} else {
		orb_publish(ORB_ID(vehicle_vicon_position), _vicon_position_pub, &vicon_position);
	}
}

void
MavlinkReceiver::handle_message_quad_swarm_roll_pitch_yaw_thrust(mavlink_message_t *msg)
{
	mavlink_set_quad_swarm_roll_pitch_yaw_thrust_t quad_motors_setpoint;
	mavlink_msg_set_quad_swarm_roll_pitch_yaw_thrust_decode(msg, &quad_motors_setpoint);

	if (mavlink_system.sysid < 4) {
		struct offboard_control_setpoint_s offboard_control_sp;
		memset(&offboard_control_sp, 0, sizeof(offboard_control_sp));

		enum OFFBOARD_CONTROL_MODE ml_mode = OFFBOARD_CONTROL_MODE_DIRECT;
		bool ml_armed = false;

		switch (quad_motors_setpoint.mode) {
		case 0:
			break;

		case 1:
			ml_mode = OFFBOARD_CONTROL_MODE_DIRECT_RATES;
			ml_armed = true;

			break;

		case 2:
			ml_mode = OFFBOARD_CONTROL_MODE_DIRECT_ATTITUDE;
			ml_armed = true;

			break;

		case 3:
			ml_mode = OFFBOARD_CONTROL_MODE_DIRECT_VELOCITY;
			ml_armed = true;

			break;

		case 4:
			ml_mode = OFFBOARD_CONTROL_MODE_DIRECT_POSITION;
			ml_armed = true;

			break;
		default:
			break;
		}

		if (ml_mode == OFFBOARD_CONTROL_MODE_DIRECT_RATES || ml_mode == OFFBOARD_CONTROL_MODE_DIRECT_ATTITUDE) {

			offboard_control_sp.p1 = (float)quad_motors_setpoint.roll[mavlink_system.sysid - 1]   / (float)INT16_MAX;
			offboard_control_sp.p2 = (float)quad_motors_setpoint.pitch[mavlink_system.sysid - 1]  / (float)INT16_MAX;
			offboard_control_sp.p3 = (float)quad_motors_setpoint.yaw[mavlink_system.sysid - 1]    / (float)INT16_MAX;
			offboard_control_sp.p4 = (float)quad_motors_setpoint.thrust[mavlink_system.sysid - 1] / (float)UINT16_MAX;

		} else if (ml_mode == OFFBOARD_CONTROL_MODE_DIRECT_VELOCITY || ml_mode == OFFBOARD_CONTROL_MODE_DIRECT_POSITION) {

			/*Temporary hack to use set_quad_swarm_roll_pitch_yaw_thrust msg for position or velocity */ 
			/* Converts INT16 centimeters to float meters */
			offboard_control_sp.p1 = (float)quad_motors_setpoint.roll[mavlink_system.sysid - 1] / 100.0f;
			offboard_control_sp.p2 = (float)quad_motors_setpoint.pitch[mavlink_system.sysid - 1] / 100.0f;
			offboard_control_sp.p3 = (float)quad_motors_setpoint.yaw[mavlink_system.sysid - 1] / 100.0f;
			offboard_control_sp.p4 = (float)quad_motors_setpoint.thrust[mavlink_system.sysid - 1] / 100.0f;

		}

		if (quad_motors_setpoint.thrust[mavlink_system.sysid - 1] == 0) {
			ml_armed = false;
		}

		offboard_control_sp.armed = ml_armed;
		offboard_control_sp.mode = ml_mode;

		offboard_control_sp.timestamp = hrt_absolute_time();

		if (_offboard_control_sp_pub < 0) {
			_offboard_control_sp_pub = orb_advertise(ORB_ID(offboard_control_setpoint), &offboard_control_sp);

		} else {
			orb_publish(ORB_ID(offboard_control_setpoint), _offboard_control_sp_pub, &offboard_control_sp);
		}

		bool updated;
		orb_check(_control_mode_sub, &updated);
		if (updated) {
			orb_copy(ORB_ID(vehicle_control_mode), _control_mode_sub, &_control_mode);

			if (_control_mode.flag_control_offboard_enabled) {
				if (_control_mode.flag_control_position_enabled) {
					// TODO Use something else then quad_swarm_roll_pitch_yaw_thrust
					struct vehicle_local_position_setpoint_s loc_pos_sp;
					memset(&loc_pos_sp, 0, sizeof(loc_pos_sp));

					loc_pos_sp.x = offboard_control_sp.p1;
					loc_pos_sp.y = offboard_control_sp.p2;
					loc_pos_sp.yaw = offboard_control_sp.p3;
					loc_pos_sp.z = -offboard_control_sp.p4;

					if (_local_pos_sp_pub < 0) {
						_local_pos_sp_pub = orb_advertise(ORB_ID(vehicle_local_position_setpoint), &_local_pos_sp_pub);

					} else {
						orb_publish(ORB_ID(vehicle_local_position_setpoint), _local_pos_sp_pub, &loc_pos_sp);
					}

				} else if (_control_mode.flag_control_velocity_enabled) {
					/* velocity control */
					struct vehicle_global_velocity_setpoint_s global_vel_sp;
					memset(&global_vel_sp, 0, sizeof(&global_vel_sp));

					global_vel_sp.vx = offboard_control_sp.p1;
					global_vel_sp.vy = offboard_control_sp.p2;
					global_vel_sp.vz = offboard_control_sp.p3;

					if (_global_vel_sp_pub < 0) {
						_global_vel_sp_pub = orb_advertise(ORB_ID(vehicle_global_velocity_setpoint), &_global_vel_sp_pub);

					} else {
						orb_publish(ORB_ID(vehicle_global_velocity_setpoint), _global_vel_sp_pub, &global_vel_sp);
					}

				} else if (_control_mode.flag_control_attitude_enabled) {
					/* attitude control */
					struct vehicle_attitude_setpoint_s att_sp;
					memset(&att_sp, 0, sizeof(att_sp));

					att_sp.roll_body = offboard_control_sp.p1;
					att_sp.pitch_body = offboard_control_sp.p2;
					att_sp.yaw_body = offboard_control_sp.p3;
					att_sp.thrust = offboard_control_sp.p4;

					att_sp.timestamp = hrt_absolute_time();

					if (_att_sp_pub < 0) {
						_att_sp_pub = orb_advertise(ORB_ID(vehicle_attitude_setpoint), &att_sp);

					} else {
						orb_publish(ORB_ID(vehicle_attitude_setpoint), _att_sp_pub, &att_sp);
					}

				} else if (_control_mode.flag_control_rates_enabled) {
					/* rates control */
					struct vehicle_rates_setpoint_s rates_sp;
					memset(&rates_sp, 0, sizeof(rates_sp));

					rates_sp.roll = offboard_control_sp.p1;
					rates_sp.pitch = offboard_control_sp.p2;
					rates_sp.yaw = offboard_control_sp.p3;
					rates_sp.thrust = offboard_control_sp.p4;

					rates_sp.timestamp = hrt_absolute_time();

					if (_rates_sp_pub < 0) {
						_rates_sp_pub = orb_advertise(ORB_ID(vehicle_rates_setpoint), &rates_sp);

					} else {
						orb_publish(ORB_ID(vehicle_rates_setpoint), _rates_sp_pub, &rates_sp);
					}

				} else {
					/* direct control */
					// TODO
				}
			}
		}
	}
}

void
MavlinkReceiver::handle_message_radio_status(mavlink_message_t *msg)
{
	mavlink_radio_status_t rstatus;
	mavlink_msg_radio_status_decode(msg, &rstatus);

	struct telemetry_status_s tstatus;
	memset(&tstatus, 0, sizeof(tstatus));

	tstatus.timestamp = hrt_absolute_time();
	tstatus.heartbeat_time = _telemetry_heartbeat_time;
	tstatus.type = TELEMETRY_STATUS_RADIO_TYPE_3DR_RADIO;
	tstatus.rssi = rstatus.rssi;
	tstatus.remote_rssi = rstatus.remrssi;
	tstatus.txbuf = rstatus.txbuf;
	tstatus.noise = rstatus.noise;
	tstatus.remote_noise = rstatus.remnoise;
	tstatus.rxerrors = rstatus.rxerrors;
	tstatus.fixed = rstatus.fixed;

	if (_telemetry_status_pub < 0) {
		_telemetry_status_pub = orb_advertise(ORB_ID(telemetry_status), &tstatus);

	} else {
		orb_publish(ORB_ID(telemetry_status), _telemetry_status_pub, &tstatus);
	}

	/* this means that heartbeats alone won't be published to the radio status no more */
	_radio_status_available = true;
}

void
MavlinkReceiver::handle_message_manual_control(mavlink_message_t *msg)
{
	mavlink_manual_control_t man;
	mavlink_msg_manual_control_decode(msg, &man);

	struct manual_control_setpoint_s manual;
	memset(&manual, 0, sizeof(manual));

	manual.timestamp = hrt_absolute_time();
	manual.x = man.x / 1000.0f;
	manual.y = man.y / 1000.0f;
	manual.r = man.r / 1000.0f;
	manual.z = man.z / 1000.0f;

	if (_manual_pub < 0) {
		_manual_pub = orb_advertise(ORB_ID(manual_control_setpoint), &manual);

	} else {
		orb_publish(ORB_ID(manual_control_setpoint), _manual_pub, &manual);
	}
}

void
MavlinkReceiver::handle_message_heartbeat(mavlink_message_t *msg)
{
	mavlink_heartbeat_t hb;
	mavlink_msg_heartbeat_decode(msg, &hb);

	/* ignore own heartbeats, accept only heartbeats from GCS */
	if (msg->sysid != mavlink_system.sysid && hb.type == MAV_TYPE_GCS) {
		_telemetry_heartbeat_time = hrt_absolute_time();

		/* if no radio status messages arrive, lets at least publish that heartbeats were received */
		if (!_radio_status_available) {

			struct telemetry_status_s tstatus;
			memset(&tstatus, 0, sizeof(tstatus));

			tstatus.timestamp = _telemetry_heartbeat_time;
			tstatus.heartbeat_time = _telemetry_heartbeat_time;
			tstatus.type = TELEMETRY_STATUS_RADIO_TYPE_GENERIC;

			if (_telemetry_status_pub < 0) {
				_telemetry_status_pub = orb_advertise(ORB_ID(telemetry_status), &tstatus);

			} else {
				orb_publish(ORB_ID(telemetry_status), _telemetry_status_pub, &tstatus);
			}
		}
	}
}

void
MavlinkReceiver::handle_message_hil_sensor(mavlink_message_t *msg)
{
	mavlink_hil_sensor_t imu;
	mavlink_msg_hil_sensor_decode(msg, &imu);

	uint64_t timestamp = hrt_absolute_time();

	/* airspeed */
	{
		struct airspeed_s airspeed;
		memset(&airspeed, 0, sizeof(airspeed));

		float ias = calc_indicated_airspeed(imu.diff_pressure * 1e2f);
		// XXX need to fix this
		float tas = ias;

		airspeed.timestamp = timestamp;
		airspeed.indicated_airspeed_m_s = ias;
		airspeed.true_airspeed_m_s = tas;

		if (_airspeed_pub < 0) {
			_airspeed_pub = orb_advertise(ORB_ID(airspeed), &airspeed);

		} else {
			orb_publish(ORB_ID(airspeed), _airspeed_pub, &airspeed);
		}
	}

	/* gyro */
	{
		struct gyro_report gyro;
		memset(&gyro, 0, sizeof(gyro));

		gyro.timestamp = timestamp;
		gyro.x_raw = imu.xgyro * 1000.0f;
		gyro.y_raw = imu.ygyro * 1000.0f;
		gyro.z_raw = imu.zgyro * 1000.0f;
		gyro.x = imu.xgyro;
		gyro.y = imu.ygyro;
		gyro.z = imu.zgyro;
		gyro.temperature = imu.temperature;

		if (_gyro_pub < 0) {
			_gyro_pub = orb_advertise(ORB_ID(sensor_gyro), &gyro);

		} else {
			orb_publish(ORB_ID(sensor_gyro), _gyro_pub, &gyro);
		}
	}

	/* accelerometer */
	{
		struct accel_report accel;
		memset(&accel, 0, sizeof(accel));

		accel.timestamp = timestamp;
		accel.x_raw = imu.xacc / mg2ms2;
		accel.y_raw = imu.yacc / mg2ms2;
		accel.z_raw = imu.zacc / mg2ms2;
		accel.x = imu.xacc;
		accel.y = imu.yacc;
		accel.z = imu.zacc;
		accel.temperature = imu.temperature;

		if (_accel_pub < 0) {
			_accel_pub = orb_advertise(ORB_ID(sensor_accel), &accel);

		} else {
			orb_publish(ORB_ID(sensor_accel), _accel_pub, &accel);
		}
	}

	/* magnetometer */
	{
		struct mag_report mag;
		memset(&mag, 0, sizeof(mag));

		mag.timestamp = timestamp;
		mag.x_raw = imu.xmag * 1000.0f;
		mag.y_raw = imu.ymag * 1000.0f;
		mag.z_raw = imu.zmag * 1000.0f;
		mag.x = imu.xmag;
		mag.y = imu.ymag;
		mag.z = imu.zmag;

		if (_mag_pub < 0) {
			_mag_pub = orb_advertise(ORB_ID(sensor_mag), &mag);

		} else {
			orb_publish(ORB_ID(sensor_mag), _mag_pub, &mag);
		}
	}

	/* baro */
	{
		struct baro_report baro;
		memset(&baro, 0, sizeof(baro));

		baro.timestamp = timestamp;
		baro.pressure = imu.abs_pressure;
		baro.altitude = imu.pressure_alt;
		baro.temperature = imu.temperature;

		if (_baro_pub < 0) {
			_baro_pub = orb_advertise(ORB_ID(sensor_baro), &baro);

		} else {
			orb_publish(ORB_ID(sensor_baro), _baro_pub, &baro);
		}
	}

	/* sensor combined */
	{
		struct sensor_combined_s hil_sensors;
		memset(&hil_sensors, 0, sizeof(hil_sensors));

		hil_sensors.timestamp = timestamp;

		hil_sensors.gyro_raw[0] = imu.xgyro * 1000.0f;
		hil_sensors.gyro_raw[1] = imu.ygyro * 1000.0f;
		hil_sensors.gyro_raw[2] = imu.zgyro * 1000.0f;
		hil_sensors.gyro_rad_s[0] = imu.xgyro;
		hil_sensors.gyro_rad_s[1] = imu.ygyro;
		hil_sensors.gyro_rad_s[2] = imu.zgyro;

		hil_sensors.accelerometer_raw[0] = imu.xacc / mg2ms2;
		hil_sensors.accelerometer_raw[1] = imu.yacc / mg2ms2;
		hil_sensors.accelerometer_raw[2] = imu.zacc / mg2ms2;
		hil_sensors.accelerometer_m_s2[0] = imu.xacc;
		hil_sensors.accelerometer_m_s2[1] = imu.yacc;
		hil_sensors.accelerometer_m_s2[2] = imu.zacc;
		hil_sensors.accelerometer_mode = 0; // TODO what is this?
		hil_sensors.accelerometer_range_m_s2 = 32.7f; // int16
		hil_sensors.accelerometer_timestamp = timestamp;

		hil_sensors.adc_voltage_v[0] = 0.0f;
		hil_sensors.adc_voltage_v[1] = 0.0f;
		hil_sensors.adc_voltage_v[2] = 0.0f;

		hil_sensors.magnetometer_raw[0] = imu.xmag * 1000.0f;
		hil_sensors.magnetometer_raw[1] = imu.ymag * 1000.0f;
		hil_sensors.magnetometer_raw[2] = imu.zmag * 1000.0f;
		hil_sensors.magnetometer_ga[0] = imu.xmag;
		hil_sensors.magnetometer_ga[1] = imu.ymag;
		hil_sensors.magnetometer_ga[2] = imu.zmag;
		hil_sensors.magnetometer_range_ga = 32.7f; // int16
		hil_sensors.magnetometer_mode = 0; // TODO what is this
		hil_sensors.magnetometer_cuttoff_freq_hz = 50.0f;
		hil_sensors.magnetometer_timestamp = timestamp;

		hil_sensors.baro_pres_mbar = imu.abs_pressure;
		hil_sensors.baro_alt_meter = imu.pressure_alt;
		hil_sensors.baro_temp_celcius = imu.temperature;
		hil_sensors.baro_timestamp = timestamp;

		hil_sensors.differential_pressure_pa = imu.diff_pressure * 1e2f; //from hPa to Pa
		hil_sensors.differential_pressure_timestamp = timestamp;

		/* publish combined sensor topic */
		if (_sensors_pub < 0) {
			_sensors_pub = orb_advertise(ORB_ID(sensor_combined), &hil_sensors);

		} else {
			orb_publish(ORB_ID(sensor_combined), _sensors_pub, &hil_sensors);
		}
	}

	/* battery status */
	{
		struct battery_status_s hil_battery_status;
		memset(&hil_battery_status, 0, sizeof(hil_battery_status));

		hil_battery_status.timestamp = timestamp;
		hil_battery_status.voltage_v = 11.1f;
		hil_battery_status.voltage_filtered_v = 11.1f;
		hil_battery_status.current_a = 10.0f;
		hil_battery_status.discharged_mah = -1.0f;

		if (_battery_pub < 0) {
			_battery_pub = orb_advertise(ORB_ID(battery_status), &hil_battery_status);

		} else {
			orb_publish(ORB_ID(battery_status), _battery_pub, &hil_battery_status);
		}
	}

	/* increment counters */
	_hil_frames++;

	/* print HIL sensors rate */
	if ((timestamp - _old_timestamp) > 10000000) {
		printf("receiving HIL sensors at %d hz\n", _hil_frames / 10);
		_old_timestamp = timestamp;
		_hil_frames = 0;
	}
}

void
MavlinkReceiver::handle_message_hil_gps(mavlink_message_t *msg)
{
	mavlink_hil_gps_t gps;
	mavlink_msg_hil_gps_decode(msg, &gps);

	uint64_t timestamp = hrt_absolute_time();

	struct vehicle_gps_position_s hil_gps;
	memset(&hil_gps, 0, sizeof(hil_gps));

	hil_gps.timestamp_time = timestamp;
	hil_gps.time_gps_usec = gps.time_usec;

	hil_gps.timestamp_position = timestamp;
	hil_gps.lat = gps.lat;
	hil_gps.lon = gps.lon;
	hil_gps.alt = gps.alt;
	hil_gps.eph = (float)gps.eph * 1e-2f; // from cm to m
	hil_gps.epv = (float)gps.epv * 1e-2f; // from cm to m

	hil_gps.timestamp_variance = timestamp;
	hil_gps.s_variance_m_s = 5.0f;
	hil_gps.p_variance_m = hil_gps.eph * hil_gps.eph;

	hil_gps.timestamp_velocity = timestamp;
	hil_gps.vel_m_s = (float)gps.vel * 1e-2f; // from cm/s to m/s
	hil_gps.vel_n_m_s = gps.vn * 1e-2f; // from cm to m
	hil_gps.vel_e_m_s = gps.ve * 1e-2f; // from cm to m
	hil_gps.vel_d_m_s = gps.vd * 1e-2f; // from cm to m
	hil_gps.vel_ned_valid = true;
	hil_gps.cog_rad = _wrap_pi(gps.cog * M_DEG_TO_RAD_F * 1e-2f);

	hil_gps.timestamp_satellites = timestamp;
	hil_gps.fix_type = gps.fix_type;
	hil_gps.satellites_visible = gps.satellites_visible;

	if (_gps_pub < 0) {
		_gps_pub = orb_advertise(ORB_ID(vehicle_gps_position), &hil_gps);

	} else {
		orb_publish(ORB_ID(vehicle_gps_position), _gps_pub, &hil_gps);
	}
}

void
MavlinkReceiver::handle_message_hil_state_quaternion(mavlink_message_t *msg)
{
	mavlink_hil_state_quaternion_t hil_state;
	mavlink_msg_hil_state_quaternion_decode(msg, &hil_state);

	uint64_t timestamp = hrt_absolute_time();

	/* airspeed */
	{
		struct airspeed_s airspeed;
		memset(&airspeed, 0, sizeof(airspeed));

		airspeed.timestamp = timestamp;
		airspeed.indicated_airspeed_m_s = hil_state.ind_airspeed * 1e-2f;
		airspeed.true_airspeed_m_s = hil_state.true_airspeed * 1e-2f;

		if (_airspeed_pub < 0) {
			_airspeed_pub = orb_advertise(ORB_ID(airspeed), &airspeed);

		} else {
			orb_publish(ORB_ID(airspeed), _airspeed_pub, &airspeed);
		}
	}

	/* attitude */
	struct vehicle_attitude_s hil_attitude;
	{
		memset(&hil_attitude, 0, sizeof(hil_attitude));
		math::Quaternion q(hil_state.attitude_quaternion);
		math::Matrix<3, 3> C_nb = q.to_dcm();
		math::Vector<3> euler = C_nb.to_euler();

		hil_attitude.timestamp = timestamp;
		memcpy(hil_attitude.R, C_nb.data, sizeof(hil_attitude.R));
		hil_attitude.R_valid = true;

		hil_attitude.q[0] = q(0);
		hil_attitude.q[1] = q(1);
		hil_attitude.q[2] = q(2);
		hil_attitude.q[3] = q(3);
		hil_attitude.q_valid = true;

		hil_attitude.roll = euler(0);
		hil_attitude.pitch = euler(1);
		hil_attitude.yaw = euler(2);
		hil_attitude.rollspeed = hil_state.rollspeed;
		hil_attitude.pitchspeed = hil_state.pitchspeed;
		hil_attitude.yawspeed = hil_state.yawspeed;

		if (_attitude_pub < 0) {
			_attitude_pub = orb_advertise(ORB_ID(vehicle_attitude), &hil_attitude);

		} else {
			orb_publish(ORB_ID(vehicle_attitude), _attitude_pub, &hil_attitude);
		}
	}

	/* global position */
	{
		struct vehicle_global_position_s hil_global_pos;
		memset(&hil_global_pos, 0, sizeof(hil_global_pos));

		hil_global_pos.timestamp = timestamp;
		hil_global_pos.lat = hil_state.lat;
		hil_global_pos.lon = hil_state.lon;
		hil_global_pos.alt = hil_state.alt / 1000.0f;
		hil_global_pos.vel_n = hil_state.vx / 100.0f;
		hil_global_pos.vel_e = hil_state.vy / 100.0f;
		hil_global_pos.vel_d = hil_state.vz / 100.0f;
		hil_global_pos.yaw = hil_attitude.yaw;
		hil_global_pos.eph = 2.0f;
		hil_global_pos.epv = 4.0f;

		if (_global_pos_pub < 0) {
			_global_pos_pub = orb_advertise(ORB_ID(vehicle_global_position), &hil_global_pos);

		} else {
			orb_publish(ORB_ID(vehicle_global_position), _global_pos_pub, &hil_global_pos);
		}
	}

	/* local position */
	{
		double lat = hil_state.lat * 1e-7;
		double lon = hil_state.lon * 1e-7;

		if (!_hil_local_proj_inited) {
			_hil_local_proj_inited = true;
			_hil_local_alt0 = hil_state.alt / 1000.0f;
			map_projection_init(&_hil_local_proj_ref, hil_state.lat, hil_state.lon);
			hil_local_pos.ref_timestamp = timestamp;
			hil_local_pos.ref_lat = lat;
			hil_local_pos.ref_lon = lon;
			hil_local_pos.ref_alt = _hil_local_alt0;
		}

		float x;
		float y;
		map_projection_project(&_hil_local_proj_ref, lat, lon, &x, &y);
		hil_local_pos.timestamp = timestamp;
		hil_local_pos.xy_valid = true;
		hil_local_pos.z_valid = true;
		hil_local_pos.v_xy_valid = true;
		hil_local_pos.v_z_valid = true;
		hil_local_pos.x = x;
		hil_local_pos.y = y;
		hil_local_pos.z = _hil_local_alt0 - hil_state.alt / 1000.0f;
		hil_local_pos.vx = hil_state.vx / 100.0f;
		hil_local_pos.vy = hil_state.vy / 100.0f;
		hil_local_pos.vz = hil_state.vz / 100.0f;
		hil_local_pos.yaw = hil_attitude.yaw;
		hil_local_pos.xy_global = true;
		hil_local_pos.z_global = true;

		bool landed = (float)(hil_state.alt) / 1000.0f < (_hil_local_alt0 + 0.1f); // XXX improve?
		hil_local_pos.landed = landed;

		if (_local_pos_pub < 0) {
			_local_pos_pub = orb_advertise(ORB_ID(vehicle_local_position), &hil_local_pos);

		} else {
			orb_publish(ORB_ID(vehicle_local_position), _local_pos_pub, &hil_local_pos);
		}
	}

	/* accelerometer */
	{
		struct accel_report accel;
		memset(&accel, 0, sizeof(accel));

		accel.timestamp = timestamp;
		accel.x_raw = hil_state.xacc / CONSTANTS_ONE_G * 1e3f;
		accel.y_raw = hil_state.yacc / CONSTANTS_ONE_G * 1e3f;
		accel.z_raw = hil_state.zacc / CONSTANTS_ONE_G * 1e3f;
		accel.x = hil_state.xacc;
		accel.y = hil_state.yacc;
		accel.z = hil_state.zacc;
		accel.temperature = 25.0f;

		if (_accel_pub < 0) {
			_accel_pub = orb_advertise(ORB_ID(sensor_accel), &accel);

		} else {
			orb_publish(ORB_ID(sensor_accel), _accel_pub, &accel);
		}
	}

	/* battery status */
	{
		struct battery_status_s	hil_battery_status;
		memset(&hil_battery_status, 0, sizeof(hil_battery_status));

		hil_battery_status.timestamp = timestamp;
		hil_battery_status.voltage_v = 11.1f;
		hil_battery_status.voltage_filtered_v = 11.1f;
		hil_battery_status.current_a = 10.0f;
		hil_battery_status.discharged_mah = -1.0f;

		if (_battery_pub < 0) {
			_battery_pub = orb_advertise(ORB_ID(battery_status), &hil_battery_status);

		} else {
			orb_publish(ORB_ID(battery_status), _battery_pub, &hil_battery_status);
		}
	}
}


/**
 * Receive data from UART.
 */
void *
MavlinkReceiver::receive_thread(void *arg)
{
	int uart_fd = _mavlink->get_uart_fd();

	const int timeout = 500;
	uint8_t buf[32];

	mavlink_message_t msg;

	/* set thread name */
	char thread_name[24];
	sprintf(thread_name, "mavlink_rcv_if%d", _mavlink->get_instance_id());
	prctl(PR_SET_NAME, thread_name, getpid());

	struct pollfd fds[1];
	fds[0].fd = uart_fd;
	fds[0].events = POLLIN;

	ssize_t nread = 0;

	while (!_mavlink->_task_should_exit) {
		if (poll(fds, 1, timeout) > 0) {

			/* non-blocking read. read may return negative values */
			if ((nread = read(uart_fd, buf, sizeof(buf))) < (ssize_t)sizeof(buf)) {
				/* to avoid reading very small chunks wait for data before reading */
				usleep(1000);
			}

			/* if read failed, this loop won't execute */
			for (ssize_t i = 0; i < nread; i++) {
				if (mavlink_parse_char(_mavlink->get_channel(), buf[i], &msg, &status)) {
					/* handle generic messages and commands */
					handle_message(&msg);

					/* handle packet with waypoint component */
					_mavlink->mavlink_wpm_message_handler(&msg);

					/* handle packet with parameter component */
					_mavlink->mavlink_pm_message_handler(_mavlink->get_channel(), &msg);

					if (_mavlink->get_forwarding_on()) {
						/* forward any messages to other mavlink instances */
						Mavlink::forward_message(&msg, _mavlink);
					}
				}
			}
		}
	}

	return NULL;
}

void MavlinkReceiver::print_status()
{

}

void *MavlinkReceiver::start_helper(void *context)
{
	MavlinkReceiver *rcv = new MavlinkReceiver((Mavlink *)context);

	rcv->receive_thread(NULL);

	delete rcv;

	return nullptr;
}

pthread_t
MavlinkReceiver::receive_start(Mavlink *parent)
{
	pthread_attr_t receiveloop_attr;
	pthread_attr_init(&receiveloop_attr);

	// set to non-blocking read
	int flags = fcntl(parent->get_uart_fd(), F_GETFL, 0);
	fcntl(parent->get_uart_fd(), F_SETFL, flags | O_NONBLOCK);

	struct sched_param param;
	(void)pthread_attr_getschedparam(&receiveloop_attr, &param);
	param.sched_priority = SCHED_PRIORITY_MAX - 40;
	(void)pthread_attr_setschedparam(&receiveloop_attr, &param);

	pthread_attr_setstacksize(&receiveloop_attr, 2900);

	pthread_t thread;
	pthread_create(&thread, &receiveloop_attr, MavlinkReceiver::start_helper, (void *)parent);

	pthread_attr_destroy(&receiveloop_attr);
	return thread;
}<|MERGE_RESOLUTION|>--- conflicted
+++ resolved
@@ -110,12 +110,9 @@
 	_telemetry_status_pub(-1),
 	_rc_pub(-1),
 	_manual_pub(-1),
-<<<<<<< HEAD
 	_telemetry_heartbeat_time(0),
 	_radio_status_available(false),
-=======
 	_control_mode_sub(-1),
->>>>>>> 9d18da44
 	_hil_frames(0),
 	_old_timestamp(0),
 	_hil_local_proj_inited(0),
@@ -408,7 +405,7 @@
 
 		} else if (ml_mode == OFFBOARD_CONTROL_MODE_DIRECT_VELOCITY || ml_mode == OFFBOARD_CONTROL_MODE_DIRECT_POSITION) {
 
-			/*Temporary hack to use set_quad_swarm_roll_pitch_yaw_thrust msg for position or velocity */ 
+			/*Temporary hack to use set_quad_swarm_roll_pitch_yaw_thrust msg for position or velocity */
 			/* Converts INT16 centimeters to float meters */
 			offboard_control_sp.p1 = (float)quad_motors_setpoint.roll[mavlink_system.sysid - 1] / 100.0f;
 			offboard_control_sp.p2 = (float)quad_motors_setpoint.pitch[mavlink_system.sysid - 1] / 100.0f;
@@ -564,6 +561,8 @@
 	manual.y = man.y / 1000.0f;
 	manual.r = man.r / 1000.0f;
 	manual.z = man.z / 1000.0f;
+
+	warnx("pitch: %.2f, roll: %.2f, yaw: %.2f, throttle: %.2f", manual.x, manual.y, manual.r, manual.z);
 
 	if (_manual_pub < 0) {
 		_manual_pub = orb_advertise(ORB_ID(manual_control_setpoint), &manual);
